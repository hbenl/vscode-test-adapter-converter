{
  "name": "test-adapter-converter",
  "displayName": "Test Adapter Converter",
  "description": "Converter extension from the Test Adapter UI to native VS Code testing",
<<<<<<< HEAD
  "publisher": "hbenl",
  "version": "0.1.4",
=======
  "publisher": "ms-vscode",
  "version": "0.1.6",
>>>>>>> 9d633bfa
  "engines": {
    "vscode": "^1.66.0"
  },
  "capabilities": {
    "untrustedWorkspaces": {
      "supported": true
    }
  },
  "categories": [
    "Other"
  ],
  "activationEvents": [
    "onCommand:testExplorerConverter.activate",
    "onCommand:testExplorerConverter.useNativeTesting",
    "onCommand:test-explorer.run",
    "onCommand:test-explorer.run-all"
  ],
  "main": "./out/extension.js",
  "contributes": {
    "commands": [
      {
        "command": "testExplorerConverter.useNativeTesting",
        "title": "Use Native Testing"
      },
      {
        "command": "testExplorerConverter.activate",
        "title": "Activate Test Adapter Converter"
      }
    ],
    "menus": {
      "commandPalette": [
        {
          "command": "testExplorerConverter.activate",
          "when": "false"
        },
        {
          "command": "testExplorerConverter.useNativeTesting",
          "when": "false"
        }
      ]
    }
  },
  "repository": {
    "type": "git",
    "url": "git+https://github.com/microsoft/vscode-test-adapter-converter.git"
  },
  "author": "Connor Peet <connor@peet.io>",
  "license": "MIT",
  "bugs": {
    "url": "https://github.com/microsoft/vscode-test-adapter-converter/issues"
  },
  "homepage": "https://github.com/microsoft/vscode-test-adapter-converter#readme",
  "scripts": {
    "vscode:prepublish": "npm run -S esbuild-base -- --minify",
    "esbuild-base": "rimraf out && esbuild ./src/extension.ts --bundle --outfile=out/extension.js --external:vscode --format=cjs --platform=node",
    "build": "npm run -S esbuild-base -- --sourcemap",
    "watch": "npm run -S esbuild-base -- --sourcemap --watch",
    "fmt": "prettier --write \"src/**/*.ts\"&& npm run test -- --fix",
    "test": "eslint src --ext ts && tsc --noEmit"
  },
  "devDependencies": {
    "@types/vscode": "^1.66.0",
    "@typescript-eslint/eslint-plugin": "^5.19.0",
    "@typescript-eslint/parser": "^5.19.0",
    "esbuild": "^0.14.34",
    "eslint": "^8.13.0",
    "eslint-plugin-header": "^3.1.1",
    "prettier": "^2.6.2",
    "rimraf": "^3.0.2",
    "typescript": "^4.6.3",
    "vscode-dts": "^0.3.3",
    "vscode-test": "^1.5.0",
    "vscode-test-adapter-api": "^1.9.0"
  },
  "prettier": {
    "printWidth": 100,
    "singleQuote": true,
    "tabWidth": 2,
    "arrowParens": "avoid"
  }
}<|MERGE_RESOLUTION|>--- conflicted
+++ resolved
@@ -2,13 +2,8 @@
   "name": "test-adapter-converter",
   "displayName": "Test Adapter Converter",
   "description": "Converter extension from the Test Adapter UI to native VS Code testing",
-<<<<<<< HEAD
   "publisher": "hbenl",
-  "version": "0.1.4",
-=======
-  "publisher": "ms-vscode",
   "version": "0.1.6",
->>>>>>> 9d633bfa
   "engines": {
     "vscode": "^1.66.0"
   },
