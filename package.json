{
  "name": "test-adapter-converter",
  "displayName": "Test Adapter Converter",
  "description": "Converter extension from the Test Adapter UI to native VS Code testing",
<<<<<<< HEAD
  "publisher": "hbenl",
  "version": "0.1.3",
  "engines": {
    "vscode": "^1.59.0"
=======
  "publisher": "ms-vscode",
  "version": "0.1.4",
  "engines": {
    "vscode": "^1.61.0"
>>>>>>> 5d5b1480
  },
  "capabilities": {
    "untrustedWorkspaces": {
      "supported": true
    }
  },
  "categories": [
    "Other"
  ],
  "activationEvents": [
    "onCommand:testExplorerConverter.activate",
    "onCommand:testExplorerConverter.useNativeTesting",
    "onCommand:test-explorer.run",
    "onCommand:test-explorer.run-all"
  ],
  "main": "./out/extension.js",
  "contributes": {
    "commands": [
      {
        "command": "testExplorerConverter.useNativeTesting",
        "title": "Use Native Testing"
      },
      {
        "command": "testExplorerConverter.activate",
        "title": "Activate Test Adapter Converter"
      },
      {
        "title": "Refresh Adapter Tests",
        "command": "testExplorerConverter.refreshAdapter",
        "category": "Test",
        "icon": "$(refresh)"
      }
    ],
    "menus": {
      "commandPalette": [
        {
          "command": "testExplorerConverter.activate",
          "when": "false"
        },
        {
          "command": "testExplorerConverter.useNativeTesting",
          "when": "false"
        },
        {
          "command": "testExplorerConverter.refreshAdapter",
          "when": "hasTestConverterTests"
        }
      ],
      "view/title": [
        {
          "command": "testExplorerConverter.refreshAdapter",
          "when": "view == workbench.view.testing && hasTestConverterTests",
          "group": "navigation"
        }
      ]
    }
  },
  "repository": {
    "type": "git",
    "url": "git+https://github.com/microsoft/vscode-test-adapter-converter.git"
  },
  "author": "Connor Peet <connor@peet.io>",
  "license": "MIT",
  "bugs": {
    "url": "https://github.com/microsoft/vscode-test-adapter-converter/issues"
  },
  "homepage": "https://github.com/microsoft/vscode-test-adapter-converter#readme",
  "scripts": {
    "vscode:prepublish": "npm run -S esbuild-base -- --minify",
    "esbuild-base": "rimraf out && esbuild ./src/extension.ts --bundle --outfile=out/extension.js --external:vscode --format=cjs --platform=node",
    "build": "npm run -S esbuild-base -- --sourcemap",
    "watch": "npm run -S esbuild-base -- --sourcemap --watch",
    "fmt": "prettier --write \"src/**/*.ts\"&& npm run test -- --fix",
    "test": "eslint src --ext ts && tsc --noEmit"
  },
  "devDependencies": {
    "@types/vscode": "^1.61.0",
    "@typescript-eslint/eslint-plugin": "^4.14.1",
    "@typescript-eslint/parser": "^4.14.1",
    "esbuild": "^0.12.15",
    "eslint": "^7.19.0",
    "eslint-plugin-header": "^3.1.1",
    "prettier": "^2.2.1",
    "rimraf": "^3.0.2",
    "typescript": "^4.1.3",
    "vscode-dts": "^0.3.1",
    "vscode-test": "^1.5.0",
    "vscode-test-adapter-api": "^1.9.0"
  },
  "prettier": {
    "printWidth": 100,
    "singleQuote": true,
    "tabWidth": 2,
    "arrowParens": "avoid"
  }
}<|MERGE_RESOLUTION|>--- conflicted
+++ resolved
@@ -2,17 +2,10 @@
   "name": "test-adapter-converter",
   "displayName": "Test Adapter Converter",
   "description": "Converter extension from the Test Adapter UI to native VS Code testing",
-<<<<<<< HEAD
   "publisher": "hbenl",
-  "version": "0.1.3",
-  "engines": {
-    "vscode": "^1.59.0"
-=======
-  "publisher": "ms-vscode",
   "version": "0.1.4",
   "engines": {
     "vscode": "^1.61.0"
->>>>>>> 5d5b1480
   },
   "capabilities": {
     "untrustedWorkspaces": {
